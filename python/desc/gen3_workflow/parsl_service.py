--- conflicted
+++ resolved
@@ -8,11 +8,8 @@
 from collections import defaultdict
 import pickle
 import subprocess
-<<<<<<< HEAD
+import uuid
 import parsl
-=======
-import uuid
->>>>>>> 903ab510
 import lsst.utils
 import lsst.daf.butler
 from lsst.daf.butler import Butler, DimensionUniverse
